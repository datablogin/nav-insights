--- conflicted
+++ resolved
@@ -1,11 +1,6 @@
 from __future__ import annotations
-<<<<<<< HEAD
 from datetime import datetime, timezone
-from decimal import Decimal
-=======
-from datetime import datetime
 from decimal import Decimal, InvalidOperation
->>>>>>> a4708fd2
 from typing import Any, Dict, List
 
 from pydantic import BaseModel
@@ -17,12 +12,9 @@
     Evidence,
     AnalyzerProvenance,
     Finding,
-<<<<<<< HEAD
-=======
     Severity,
     EntityRef,
     Totals,
->>>>>>> a4708fd2
 )
 from .utils import map_priority_level
 
@@ -73,10 +65,7 @@
         recommendation = item.get("recommendation") or "Review keyword performance"
 
         summary = f"Underperforming keyword '{name}' ({match_type})"
-<<<<<<< HEAD
         severity = map_priority_level(inp.summary.get("priority_level"))
-=======
-        severity = _map_priority(inp.summary.get("priority_level"))
 
         # Build metrics, handling N/A values
         # Ensure non-negative costs and conversions
@@ -85,7 +74,6 @@
         if cost < 0 or conversions < 0:
             raise ValueError("Cost and conversions must be non-negative")
 
->>>>>>> a4708fd2
         metrics: Dict[str, Decimal] = {
             "cost": cost,
             "conversions": conversions,
@@ -118,13 +106,6 @@
 
     # Top performers → findings (typically low severity as they're performing well)
     for item in inp.detailed_findings.get("top_performers", []) or []:
-<<<<<<< HEAD
-        name = str(item.get("name", "unknown"))
-        match_type = str(item.get("match_type", ""))
-        recommendation = item.get("recommendation")
-        summary = f"Top performer '{name}' ({match_type})"
-        severity = map_priority_level(inp.summary.get("priority_level"))
-=======
         finding_counter += 1
         name = str(item.get("name", "unknown")).strip() or "unknown"
         match_type = str(item.get("match_type", "UNKNOWN")).upper()
@@ -136,15 +117,16 @@
         severity = Severity.low
 
         # Build metrics
->>>>>>> a4708fd2
+        cost = Decimal(str(item.get("cost", 0)))
+        conversions = Decimal(str(item.get("conversions", 0)))
+        if cost < 0 or conversions < 0:
+            raise ValueError("Cost and conversions must be non-negative")
+
         metrics: Dict[str, Decimal] = {
-            "cost": Decimal(str(item.get("cost", 0))),
-            "conversions": Decimal(str(item.get("conversions", 0))),
+            "cost": cost,
+            "conversions": conversions,
         }
         if (cpa := item.get("cpa")) not in (None, "N/A"):
-<<<<<<< HEAD
-            metrics["cpa"] = Decimal(str(cpa))
-=======
             try:
                 metrics["cpa"] = Decimal(str(cpa))
             except (InvalidOperation, ValueError):
@@ -157,7 +139,6 @@
             EntityRef(type="campaign", id=f"cmp:{campaign}", name=campaign),
         ]
 
->>>>>>> a4708fd2
         findings.append(
             Finding(
                 id=f"keyword_analyzer_{inp.customer_id}_top_{finding_counter}_{name[:20].replace(' ', '_')}",
@@ -190,13 +171,8 @@
 
     prov = AnalyzerProvenance(
         name=inp.analyzer,
-<<<<<<< HEAD
-        version="unknown",
+        version="1.0.0",  # Version from the KeywordAnalyzer implementation
         finished_at=finished_at,
-=======
-        version="1.0.0",  # Version from the KeywordAnalyzer implementation
-        finished_at=datetime.fromisoformat(inp.timestamp),
->>>>>>> a4708fd2
     )
 
     af = AuditFindings(
@@ -208,9 +184,6 @@
         analyzers=[prov],
         index=index,
     )
-<<<<<<< HEAD
-    return af
-=======
     return af
 
 
@@ -227,5 +200,4 @@
         return Severity.high
     if s == "MEDIUM":
         return Severity.medium
-    return Severity.low
->>>>>>> a4708fd2
+    return Severity.low