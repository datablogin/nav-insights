--- conflicted
+++ resolved
@@ -3,11 +3,7 @@
 import operator as op
 from typing import Any, Dict, Callable, Optional
 
-<<<<<<< HEAD
 # Import exceptions from a stable module to avoid class identity changes across reloads
-=======
-# Import exceptions from stable module to avoid class identity issues across reloads
->>>>>>> c1f438fb
 from .dsl_exceptions import (
     ExpressionError,
     ParseError,
@@ -241,17 +237,6 @@
             raise ExpressionError(f"Arithmetic error: {e}")
 
     def _handle_boolop(self, node: ast.BoolOp) -> Any:
-<<<<<<< HEAD
-        """Handle boolean operations with proper short-circuiting.
-
-        Hardened semantics:
-        - Treat None as False in boolean contexts
-        - Return strict boolean results (True/False) rather than operand values
-        - Preserve short-circuit evaluation
-        """
-        if isinstance(node.op, ast.And):
-            # Short-circuit AND: return falsy operand value; treat None as False
-=======
         """Handle boolean operations with proper short-circuiting and None semantics.
 
         Rules:
@@ -261,7 +246,7 @@
           with the special-case that None is coerced to False in the return when it would otherwise propagate
         """
         if isinstance(node.op, ast.And):
->>>>>>> c1f438fb
+            # Short-circuit AND: return falsy operand value; treat None as False
             last_val = None
             for operand in node.values:
                 val = self.visit(operand)
@@ -272,10 +257,7 @@
                 last_val = val
             return last_val
         elif isinstance(node.op, ast.Or):
-<<<<<<< HEAD
             # Short-circuit OR: return first truthy operand value; treat all-None/all-falsy as False if last is None
-=======
->>>>>>> c1f438fb
             last_val = None
             for operand in node.values:
                 val = self.visit(operand)
