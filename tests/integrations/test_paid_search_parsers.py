--- conflicted
+++ resolved
@@ -101,7 +101,6 @@
     assert len(af.findings) == 2
 
 
-<<<<<<< HEAD
 def test_search_terms_comprehensive():
     """Test SearchTermsAnalyzer parser with comprehensive data validation"""
     from nav_insights.integrations.paid_search.search_terms import parse_search_terms
@@ -253,25 +252,6 @@
     assert negative.dims == {}  # No match_type or reason
 
 
-def test_keyword_analyzer_missing_fields():
-    """Test KeywordAnalyzer parser handles missing optional fields gracefully"""
-    from nav_insights.integrations.paid_search.keyword_analyzer import parse_keyword_analyzer
-    from decimal import Decimal
-
-    # Minimal valid input with missing fields
-    sample = {
-        "analyzer": "KeywordAnalyzer",
-        "customer_id": "123-456-7890",
-        "analysis_period": {"start_date": "2025-07-01T00:00:00", "end_date": "2025-07-31T00:00:00"},
-        "timestamp": "2025-08-24T12:00:00",
-        "summary": {},  # Missing priority_level
-        "detailed_findings": {
-            "underperforming_keywords": [
-                {
-                    "name": "test keyword",
-                    "cpa": "N/A",  # Test CPA handling
-                    # Missing cost, conversions, match_type, campaign, recommendation
-=======
 def test_placement_audit_smoke():
     sample = {
         "analyzer": "placement_audit",
@@ -474,116 +454,10 @@
                     "campaign": None,  # null value
                     "ad_group": None,  # null value
                     "recommendation": "Test",
->>>>>>> a4708fd2
                 }
             ],
             "top_performers": [
                 {
-<<<<<<< HEAD
-                    "name": "top keyword",
-                    "cpa": "N/A",  # Test CPA handling consistency
-                    # Missing other fields
-                }
-            ],
-        },
-    }
-
-    result = parse_keyword_analyzer(sample)
-    assert len(result.findings) == 2
-
-    # Check underperforming keyword
-    under = next(f for f in result.findings if f.id.startswith("KW_UNDER_"))
-    assert under.metrics["cost"] == Decimal("0")
-    assert under.metrics["conversions"] == Decimal("0")
-    assert "cpa" not in under.metrics  # CPA should not be included when "N/A"
-    assert under.dims["match_type"] == ""  # Empty string for missing match_type
-
-    # Check top performer
-    top = next(f for f in result.findings if f.id.startswith("KW_TOP_"))
-    assert top.metrics["cost"] == Decimal("0")
-    assert top.metrics["conversions"] == Decimal("0")
-    assert "cpa" not in top.metrics  # CPA handling should be consistent
-
-
-def test_competitor_insights_missing_fields():
-    """Test CompetitorInsights parser handles missing optional fields gracefully"""
-    from nav_insights.integrations.paid_search.competitor_insights import parse_competitor_insights
-    from decimal import Decimal
-
-    # Minimal valid input
-    sample = {
-        "analyzer": "CompetitorInsightsAnalyzer",
-        "customer_id": "123-456-7890",
-        "analysis_period": {"start_date": "2025-07-01T00:00:00", "end_date": "2025-07-31T00:00:00"},
-        "timestamp": "2025-08-24T12:00:00",
-        "summary": {},  # Missing priority_level
-        "detailed_findings": {
-            "primary_competitors": [
-                {
-                    # Missing competitor name and all other fields
-                }
-            ]
-        },
-    }
-
-    result = parse_competitor_insights(sample)
-    assert len(result.findings) == 1
-
-    # Check competitor with missing fields
-    competitor = result.findings[0]
-    assert competitor.summary == "Competitor overlap: unknown"  # Default name
-    assert competitor.metrics["impression_share_overlap"] == Decimal("0")
-    assert competitor.metrics["shared_keywords"] == Decimal("0")
-    assert competitor.dims["cost_competition_level"] is None
-    assert competitor.dims["competitive_threat_level"] is None
-
-
-def test_parsers_malformed_dates():
-    """Test all parsers handle malformed date strings gracefully"""
-    from nav_insights.integrations.paid_search.search_terms import parse_search_terms
-    from nav_insights.integrations.paid_search.keyword_analyzer import parse_keyword_analyzer
-    from nav_insights.integrations.paid_search.competitor_insights import parse_competitor_insights
-
-    # Test search_terms with malformed dates
-    search_sample = {
-        "analyzer": "SearchTermsAnalyzer",
-        "analysis_period": {"start_date": "invalid-date", "end_date": "also-invalid"},
-        "timestamp": "bad-timestamp",
-        "detailed_findings": {"wasteful_search_terms": [{"term": "test"}]},
-    }
-    result = parse_search_terms(search_sample)
-    assert isinstance(
-        result.date_range.start_date, type(result.date_range.start_date)
-    )  # Should not crash
-
-    # Test keyword_analyzer with malformed dates
-    keyword_sample = {
-        "analyzer": "KeywordAnalyzer",
-        "customer_id": "test",
-        "analysis_period": {"start_date": "not-a-date"},  # Missing end_date too
-        "timestamp": "invalid",
-        "summary": {},
-        "detailed_findings": {"underperforming_keywords": [{"name": "test"}]},
-    }
-    result = parse_keyword_analyzer(keyword_sample)
-    assert isinstance(
-        result.date_range.start_date, type(result.date_range.start_date)
-    )  # Should not crash
-
-    # Test competitor_insights with malformed dates
-    competitor_sample = {
-        "analyzer": "CompetitorInsightsAnalyzer",
-        "customer_id": "test",
-        "analysis_period": {},  # Empty analysis_period
-        "timestamp": "",  # Empty timestamp
-        "summary": {},
-        "detailed_findings": {"primary_competitors": []},
-    }
-    result = parse_competitor_insights(competitor_sample)
-    assert isinstance(
-        result.date_range.start_date, type(result.date_range.start_date)
-    )  # Should not crash
-=======
                     "placement_url": "good.com",
                     "network": "Display",
                     "cost": 50.0,
@@ -861,4 +735,130 @@
     assert "under_2" in finding_ids[1]
     assert "top_3" in finding_ids[2]
     assert all("keyword_analyzer_test123" in id for id in finding_ids)
->>>>>>> a4708fd2
+
+
+def test_keyword_analyzer_missing_fields():
+    """Test KeywordAnalyzer parser handles missing optional fields gracefully"""
+    from nav_insights.integrations.paid_search.keyword_analyzer import parse_keyword_analyzer
+    from decimal import Decimal
+
+    # Minimal valid input with missing fields
+    sample = {
+        "analyzer": "KeywordAnalyzer",
+        "customer_id": "123-456-7890",
+        "analysis_period": {"start_date": "2025-07-01T00:00:00", "end_date": "2025-07-31T00:00:00"},
+        "timestamp": "2025-08-24T12:00:00",
+        "summary": {},  # Missing priority_level
+        "detailed_findings": {
+            "underperforming_keywords": [
+                {
+                    "name": "test keyword",
+                    "cpa": "N/A",  # Test CPA handling
+                    # Missing cost, conversions, match_type, campaign, recommendation
+                }
+            ],
+            "top_performers": [
+                {
+                    "name": "top keyword",
+                    "cpa": "N/A",  # Test CPA handling consistency
+                    # Missing other fields
+                }
+            ],
+        },
+    }
+
+    result = parse_keyword_analyzer(sample)
+    assert len(result.findings) == 2
+
+    # Check underperforming keyword
+    under = next(f for f in result.findings if "under" in f.id)
+    assert under.metrics["cost"] == Decimal("0")
+    assert under.metrics["conversions"] == Decimal("0")
+    assert "cpa" not in under.metrics  # CPA should not be included when "N/A"
+    assert under.dims["match_type"] == "UNKNOWN"  # Default for missing match_type
+
+    # Check top performer
+    top = next(f for f in result.findings if "top" in f.id)
+    assert top.metrics["cost"] == Decimal("0")
+    assert top.metrics["conversions"] == Decimal("0")
+    assert "cpa" not in top.metrics  # CPA handling should be consistent
+
+
+def test_competitor_insights_missing_fields():
+    """Test CompetitorInsights parser handles missing optional fields gracefully"""
+    from nav_insights.integrations.paid_search.competitor_insights import parse_competitor_insights
+    from decimal import Decimal
+
+    # Minimal valid input
+    sample = {
+        "analyzer": "CompetitorInsightsAnalyzer",
+        "customer_id": "123-456-7890",
+        "analysis_period": {"start_date": "2025-07-01T00:00:00", "end_date": "2025-07-31T00:00:00"},
+        "timestamp": "2025-08-24T12:00:00",
+        "summary": {},  # Missing priority_level
+        "detailed_findings": {
+            "primary_competitors": [
+                {
+                    # Missing competitor name and all other fields
+                }
+            ]
+        },
+    }
+
+    result = parse_competitor_insights(sample)
+    assert len(result.findings) == 1
+
+    # Check competitor with missing fields
+    competitor = result.findings[0]
+    assert competitor.summary == "Competitor overlap: unknown"  # Default name
+    assert competitor.metrics["impression_share_overlap"] == Decimal("0")
+    assert competitor.metrics["shared_keywords"] == Decimal("0")
+    assert competitor.dims["cost_competition_level"] is None
+    assert competitor.dims["competitive_threat_level"] is None
+
+
+def test_parsers_malformed_dates():
+    """Test all parsers handle malformed date strings gracefully"""
+    from nav_insights.integrations.paid_search.search_terms import parse_search_terms
+    from nav_insights.integrations.paid_search.keyword_analyzer import parse_keyword_analyzer
+    from nav_insights.integrations.paid_search.competitor_insights import parse_competitor_insights
+
+    # Test search_terms with malformed dates
+    search_sample = {
+        "analyzer": "SearchTermsAnalyzer",
+        "analysis_period": {"start_date": "invalid-date", "end_date": "also-invalid"},
+        "timestamp": "bad-timestamp",
+        "detailed_findings": {"wasteful_search_terms": [{"term": "test"}]},
+    }
+    result = parse_search_terms(search_sample)
+    assert isinstance(
+        result.date_range.start_date, type(result.date_range.start_date)
+    )  # Should not crash
+
+    # Test keyword_analyzer with malformed dates
+    keyword_sample = {
+        "analyzer": "KeywordAnalyzer",
+        "customer_id": "test",
+        "analysis_period": {"start_date": "not-a-date"},  # Missing end_date too
+        "timestamp": "invalid",
+        "summary": {},
+        "detailed_findings": {"underperforming_keywords": [{"name": "test"}]},
+    }
+    result = parse_keyword_analyzer(keyword_sample)
+    assert isinstance(
+        result.date_range.start_date, type(result.date_range.start_date)
+    )  # Should not crash
+
+    # Test competitor_insights with malformed dates
+    competitor_sample = {
+        "analyzer": "CompetitorInsightsAnalyzer",
+        "customer_id": "test",
+        "analysis_period": {},  # Empty analysis_period
+        "timestamp": "",  # Empty timestamp
+        "summary": {},
+        "detailed_findings": {"primary_competitors": []},
+    }
+    result = parse_competitor_insights(competitor_sample)
+    assert isinstance(
+        result.date_range.start_date, type(result.date_range.start_date)
+    )  # Should not crash