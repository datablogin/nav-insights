--- conflicted
+++ resolved
@@ -11,11 +11,7 @@
 | **Main Agent** | `/nav_insights-main/` | `main` | Production releases, merges |
 | **Immediate Steps Agent** | `/nav_insights-immediate-steps/` | `feat/immediate-steps` | Quick tasks |
 | **Parser Agent** | `/nav_insights/` | `feat/paid-search-parsers` | Parsing functionality |
-<<<<<<< HEAD
-| **Available** | - | - | Ready for next issue assignment |
-=======
 | **Issue #39 Agent** | `/nav_insights-issue-39/` | `feat/issue-39` | Negative conflicts analyzer → IR mapping |
->>>>>>> a4708fd2
 | **DSL Hardening Agent** | `/nav_insights-dsl-hardening/` | `feat/dsl-hardening` | Core DSL hardening |
 
 ### Agent Commands
@@ -45,14 +41,7 @@
 - ✅ **Immediate Steps**: Latest commit `23463ff` - Ruff formatting applied
 - ✅ **Main**: Latest commit `1ad1bfb` - Base repository state
 - 🔄 **Parsers**: Latest commit `4e7ae0a` - Current work in main directory; PR #52 open
-<<<<<<< HEAD
-<<<<<<< HEAD
 - 🧩 **DSL Hardening**: Tracking Issue #54 — branch `feat/dsl-hardening`
-=======
->>>>>>> origin/main
-=======
-- 🧩 **DSL Hardening**: Tracking Issue #54 — branch `feat/dsl-hardening`
->>>>>>> a4708fd2
 
 ### When to Create New Worktrees
 
